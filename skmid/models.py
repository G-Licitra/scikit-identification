from typing import Any
from typing import Union

import casadi as ca
import pandas as pd


def _infer_model_type(nx: Union[int, None], nu: Union[int, None], np: Union[int, None]):
    """Infer which inputs the model receives."""

    # CASE parameters are not specified
    if nx is not None and nu is not None and np is None:
        _model_type = {
            "struct": "f(x,u)",
            "model_input": ["x(t)", "u(t)"],
            "model_output": ["xdot(t) = f(x(t), u(t))"],
        }
    elif (
        nx is not None and nu is None and np is None
    ):  # CASE parameters AND input are not specified
        _model_type = {
            "struct": "f(x)",
            "model_input": ["x(t)"],
            "model_output": ["xdot(t) = f(x(t))"],
        }
    elif (
        nx is not None and nu is None and np is not None
    ):  # CASE input are not specified
        _model_type = {
            "struct": "f(x,p)",
            "model_input": ["x(t)", "p"],
            "model_output": ["xdot(t) = f(x(t), p)"],
        }
    else:  # CASE states, input and parameters are specified
        _model_type = {
            "struct": "f(x,u,p)",
            "model_input": ["x(t)", "u(t)", "p"],
            "model_output": ["xdot(t) = f(x(t), u(t), p)"],
        }
    return _model_type


def generate_model_attributes(
    state_size: int,
    input_size: Union[int, None] = None,
    parameter_size: Union[int, None] = None,
):
    """Generate casADi symbol parameters.

    Args:
        state_size (int): The dimension of the differential state vector
        input_size (Union[int, None], optional): The dimension of the control input vector
        nparam (Union[int, None], optional): parameter. The dimension of the parameter vector. Defaults to None.

    Returns:
        (state, input, parameter): the symbolic state, control input and parameter vector, respectively.

    Examples
<<<<<<< HEAD
    --------
    >>> from skmid.models import generate_model_parameters
    >>> (x, u, param) = generate_model_parameters(nx=2, nu=2, nparam=2)
=======
    ----------
    >>> from skmid.models import generate_model_attributes
    >>> (state, input, parameter) = generate_model_attributes(nx=2, nu=2, nparam=2)
>>>>>>> 85621cf2
    """

    if state_size == 0:
        raise ValueError("state_size must be >= 1")
    else:
        state = ca.MX.sym("x", state_size)

<<<<<<< HEAD
    u = None if (ninput is None) or (ninput == 0) else ca.MX.sym("u", ninput)
    param = None if (nparam is None) or (nparam == 0) else ca.MX.sym("param", nparam)
    return (x, u, param)
=======
    input = (
        None
        if (input_size == None) or (input_size == 0)
        else ca.MX.sym("u", input_size)
    )
    parameter = (
        None
        if (parameter_size == None) or (parameter_size == 0)
        else ca.MX.sym("p", parameter_size)
    )
    return (state, input, parameter)
>>>>>>> 85621cf2


class DynamicModel:
    """
    Declaration of Symbolic Dynamic Model formulated as:

    \dot(x(t)) = f(x(x), u(t), p)
    y(t) = g(f(x))

    with:
    - $x(t) \in \Re^{n_{x}}$ differential states
    - $u(t) \in \Re^{n_{u}}$ control inputs
    - $p \in \Re^{n_{p}}$ model parameters
    - $\dot(x(t)) \in \Re^{n_{x}}$ model dynamics defined as Ordinary Differential Equation (ODE)
    - $y(t) \in \Re^{n_{y}}$$ model output

    Parameters
    ----------
    states : list[casadi.MX]
        Symbolic differential states $x(t) \in \Re^{n_{x}}$.
    inputs : casadi.MX, default=None
        Symbolic control inputs $u(t) \in \Re^{n_{u}}$.
    param : casadi.MX, default=True
        Symbolic model parameters $p \in \Re^{n_{p}}$.
    model_dynamics : list[casadi.MX]
        List of symbolic equations which define the model dynamics.
    output : casadi.MX, default=None
        List of symbolic equations which define the model output. If not specicient output=states, i.e. y(t)=x(t)
    state_name : list[str], default=None
        Differential state labels, defaulting to [x1, x2, ..., x_{n_{x}}].
    input_name : list[str], default=None
        Input labels, defaulting to [u1, u2, ..., x_{n_{u}}].
    param_name : list[str], default=None
        Parameter labels, defaulting to [p1, p2, ..., p_{n_{p}}].
    output_name : list[str], default=None
        output labels, defaulting to [y1, y2, ..., y_{n_{y}}].

    See Also
    --------
    DynamicModel.print_summary : Print info about model inputs, output and their corresponding dimension.
    DynamicModel.evaluate : Numerical evaludation of the model.


    Examples
    --------
    Construct simple dynamic model with one differential state, one input.

    >>> (x, u, _) = generate_model_attributes(nx=1, nu=1)
    >>> model = DynamicModel(states=x, inputs=u, model_dynamics=[2*x**2 + u])
    >>> model.print_summary()
    Input Summary
    -----------------
    states    = ['x1']
    inputs    = ['u1']
    parameter = None
    output    = ['y1']

    Dimension Summary
    -----------------
    Number of inputs: 2
    Input 0 ("x(t)"): 1x1
    Input 1 ("u(t)"): 1x1
    Number of outputs: 2
    Output 0 ("xdot(t) = f(x(t), u(t))"): 1x1
    Output 1 ("y(t) = g(x(t))"): 1x1

    Note that output is equal to states when not specified.

    Construct Lorenz system (more info [here](https://en.wikipedia.org/wiki/Lorenz_system).

    >>> (states, inputs, param) = generate_model_attributes(nx=3, nu=3, nparam=3)

    Define sub-variables for better readibility of the equation

    >>> (x,y,z) = states[0], states[1], states[2]
    >>> (sigma, rho, beta) = param[0], param[1], param[2]
    >>> model = DynamicModel(
    ...        states=states,
    ...        param=param,
    ...        model_dynamics=model_dynamics,
    ...        state_name = ['x', 'y', 'z'], # ensure the correct order
    ...        param_name = ['sigma', 'rho', 'beta'])

    >>> model.print_summary()
    Input Summary
    -----------------
    states    = ['x', 'y', 'z']
    inputs    = None
    parameter = ['sigma', 'rho', 'beta']
    output    = ['y1', 'y2', 'y3']

    Dimension Summary
    -----------------
    Number of inputs: 2
    Input 0 ("x(t)"): 3x1
    Input 1 ("p"): 3x1
    Number of outputs: 2
    Output 0 ("xdot(t) = f(x(t), p)"): 3x1
    Output 1 ("y(t) = g(x(t))"): 3x1

    Evalute function. Lorenz used the following parameter sigma=10, rho=8/3, beta=28.
    The x would represent the initial condition set at x0=0.0, y0=40.0, z0=0.01
    >>> (Xdot_val, Y_val) = model.evaluate(state_num=[0.0, 40.0, 0.01], param_num=[10, 8/3, 28])
    >>> Xdot_val
        x     y     z
    0  400.0 -40.0 -0.28

    >>> Y_val
        y1    y2    y3
    0  0.0  40.0  0.01

    """

    # TODO adjust input
    def __init__(
        self,
        *,
        state=list[ca.casadi.MX],
        input: Union[list[ca.casadi.MX], None] = None,
        parameter: Union[list[ca.casadi.MX], None] = None,
        model_dynamics=list[ca.casadi.MX],
        output: Union[list[str], None] = None,
        state_name: Union[list[str], None] = None,
        input_name: Union[list[str], None] = None,
        parameter_name: Union[list[str], None] = None,
    ):

        self.state = state
        self.input = input
        self.parameter = parameter
        self.output = output

        if isinstance(model_dynamics, list):
            self.model_dynamics = ca.vcat(model_dynamics)
        else:
            raise ValueError("model_dynamics must be a list of casadi.MX")

<<<<<<< HEAD
        if isinstance(output, list) or output is None:
            self.output = states if output is None else ca.vcat(output)
        else:
            raise ValueError("output must be a list of casadi.MX")

        # get dimentions
        self.__nx = states.shape[0]  # different states
        self.__nu = None if inputs is None else inputs.shape[0]  # control input
        self.__np = None if param is None else param.shape[0]  # model parameters
        self.__ny = self.__nx if output is None else len(output)  # model output
=======
        # get dimentions
        self.__nx = state.shape[0]  # different states
        self.__nu = None if input == None else input.shape[0]  # control input
        self.__np = (
            None if parameter == None else parameter.shape[0]
        )  # model parameters
>>>>>>> 85621cf2

        self.__match_attributes(state_name, input_name, parameter_name)

        self.__check_attribute_consistency()

        self.__validate_output()

        _model_type = _infer_model_type(nx=self.__nx, nu=self.__nu, np=self.__np)

        # Construct Symbolic Dynamic Model
        if _model_type["struct"] == "f(x,u)":
            self.model_function = ca.Function(
                "model",
                [self.state, self.input],
                [self.model_dynamics],
                _model_type["model_input"],
                _model_type["model_output"],
            )
        elif _model_type["struct"] == "f(x)":
            self.model_function = ca.Function(
                "model",
                [self.state],
                [self.model_dynamics],
                _model_type["model_input"],
                _model_type["model_output"],
            )
        elif _model_type["struct"] == "f(x,p)":
            self.model_function = ca.Function(
                "model",
                [self.state, self.parameter],
                [self.model_dynamics],
                _model_type["model_input"],
                _model_type["model_output"],
            )
        elif _model_type["struct"] == "f(x,u,p)":
            self.model_function = ca.Function(
                "model",
                [self.state, self.input, self.parameter],
                [self.model_dynamics],
                _model_type["model_input"],
                _model_type["model_output"],
            )

    def print_summary(self):
        """Print info about model inputs, output and their corresponding dimension."""
        print("Input Summary\n-----------------")
        print(f"states    = {self.state_name}")
        print(f"inputs    = {self.input_name}")
        print(f"parameter = {self.param_name}")
        print(f"output    = {self.output_name}")
        print("\nDimension Summary\n-----------------")
        self.model_function.print_dimensions()

    def evaluate(self, *, state_num=list[float], input_num=None, parameter_num=None):
        """Numerical evaludation of the model."""

        error_str = """Input mishmatch. Please check that the inputs are consistent with class attributes."""

        _model_type = _infer_model_type(nx=self.__nx, nu=self.__nu, np=self.__np)

        if _model_type["struct"] == "f(x,u)":
            if (
                state_num is not None
                and input_num is not None
                and parameter_num is None
            ):
                rhs_num = self.model_function(state_num, input_num)
            else:
                raise ValueError(error_str)

        if _model_type["struct"] == "f(x)":
            if state_num is not None and input_num is None and parameter_num is None:
                rhs_num = self.model_function(state_num)
            else:
                raise ValueError(error_str)

        if _model_type["struct"] == "f(x,p)":
            if (
                state_num is not None
                and input_num is None
                and parameter_num is not None
            ):
                rhs_num = self.model_function(state_num, parameter_num)
            else:
                raise ValueError(error_str)

        if _model_type["struct"] == "f(x,u,p)":
            if (
                state_num is not None
                and input_num is not None
                and parameter_num is not None
            ):
                rhs_num = self.model_function(state_num, input_num, parameter_num)
            else:
                raise ValueError(error_str)

        # Wrap values in pandas dataframe
        model_dynamics_num = pd.DataFrame(
            data=rhs_num.full().T, columns=self.state_name
        )

        return model_dynamics_num

    def __match_attributes(self, state_name, input_name, param_name):
        """Assign names to attributes, if specified"""
        self.state_name = (
            ["x" + str(i + 1) for i in range(self.__nx)]
            if state_name is None
            else state_name
        )

        if self.__nu is not None:
            self.input_name = (
                ["u" + str(i + 1) for i in range(self.__nu)]
                if input_name is None
                else input_name
            )
        else:
            self.input_name = None

        if self.__np is not None:
            self.param_name = (
                ["p" + str(i + 1) for i in range(self.__np)]
                if param_name is None
                else param_name
            )
        else:
            self.param_name = None

    def __check_attribute_consistency(self):
        """Check if Input class are consistent"""
        if self.__nx != self.model_dynamics.size()[0]:
            # case dim(states) != dim(rhs)
            raise ValueError(
                "Input class is not consistent. states and model_dynamics must have the same dimension."
            )

        if self.__nx != len(self.state_name):
            raise ValueError(
                "Input class is not consistent. state and state_name must have the same dimension."
            )

        if (self.__nu is not None) and self.__nu != len(self.input_name):
            raise ValueError(
                "Input class is not consistent. state and state_name must have the same dimension."
            )

        if (self.__np is not None) and (self.__np != len(self.param_name)):
            raise ValueError(
                "Input class is not consistent. param and param_name must have the same dimension."
            )

    def __validate_output(self):

        if self.output is None:
            # full-state available at output
            self.output_name = self.state_name
        else:
            # check if element in output list is contained in state_name list
            n = len(self.output)
            res = any(
                self.output == self.state_name[i : i + n]
                for i in range(len(self.state_name) - n + 1)
            )

            if res:
                # All output elements are part of state verctor
                self.output_name = self.output
            else:
                message_error = f"""the following element are defined in output but not in the state vector: {list(set(self.state_name) - set(self.output))}. Output can be either the full state vector or a subset of the state vector.
                isf state_name has not been specified, please specify output=['x1', 'x2',..., 'xn'] where n is the number of states."""

                raise ValueError(message_error)


# class LTImodel(DynamicModel):

#     def __init__(
#         self,
#         A=None,
#         B=None,
#         C=None,
#         param=None,
#         state_name=None,
#         input_name=None,
#         param_name=None,
#         output_name=None,
#     ):


if __name__ == "__main__":  # when run for testing only

    (x, u, param) = generate_model_attributes(
        state_size=2, input_size=2, parameter_size=2
    )

    # assign specific name
    x1, x2 = x[0], x[1]
    u1, u2 = u[0], u[1]
    ka, kb = param[0], param[1]

    # xdot = f(x,u,p) <==> rhs = f(x,u,p)
    rhs = [u1 - ka * x1, u1 * u2 / x1 - u1 * x2 / x1 - kb * x2]

<<<<<<< HEAD
    # %%
    sys = DynamicModel(states=x, inputs=u, param=param, model_dynamics=rhs)
=======
    #%%
    sys = DynamicModel(
        state=x,
        input=u,
        parameter=param,
        model_dynamics=rhs,
        state_name=["p", "v"],
        parameter_name=["ka", "kb"],
        input_name=["Force", "Torque"],
        output=["p"],
    )
>>>>>>> 85621cf2

    # numerical evaluation ===================================================
    x_test = [0.1, -0.1]
    u_test = [0.2, -0.1]
    theta_test = [0.1, 0.5]

    sys.print_summary()

    rhs_num = sys.evaluate(state_num=x_test, input_num=u_test, parameter_num=theta_test)

    print(f"rhs = {rhs_num}")

    # rhs =       p     v
    #         0  0.19  0.05<|MERGE_RESOLUTION|>--- conflicted
+++ resolved
@@ -56,15 +56,9 @@
         (state, input, parameter): the symbolic state, control input and parameter vector, respectively.
 
     Examples
-<<<<<<< HEAD
-    --------
-    >>> from skmid.models import generate_model_parameters
-    >>> (x, u, param) = generate_model_parameters(nx=2, nu=2, nparam=2)
-=======
     ----------
     >>> from skmid.models import generate_model_attributes
     >>> (state, input, parameter) = generate_model_attributes(nx=2, nu=2, nparam=2)
->>>>>>> 85621cf2
     """
 
     if state_size == 0:
@@ -72,11 +66,6 @@
     else:
         state = ca.MX.sym("x", state_size)
 
-<<<<<<< HEAD
-    u = None if (ninput is None) or (ninput == 0) else ca.MX.sym("u", ninput)
-    param = None if (nparam is None) or (nparam == 0) else ca.MX.sym("param", nparam)
-    return (x, u, param)
-=======
     input = (
         None
         if (input_size == None) or (input_size == 0)
@@ -88,7 +77,6 @@
         else ca.MX.sym("p", parameter_size)
     )
     return (state, input, parameter)
->>>>>>> 85621cf2
 
 
 class DynamicModel:
@@ -226,25 +214,12 @@
         else:
             raise ValueError("model_dynamics must be a list of casadi.MX")
 
-<<<<<<< HEAD
-        if isinstance(output, list) or output is None:
-            self.output = states if output is None else ca.vcat(output)
-        else:
-            raise ValueError("output must be a list of casadi.MX")
-
-        # get dimentions
-        self.__nx = states.shape[0]  # different states
-        self.__nu = None if inputs is None else inputs.shape[0]  # control input
-        self.__np = None if param is None else param.shape[0]  # model parameters
-        self.__ny = self.__nx if output is None else len(output)  # model output
-=======
         # get dimentions
         self.__nx = state.shape[0]  # different states
         self.__nu = None if input == None else input.shape[0]  # control input
         self.__np = (
             None if parameter == None else parameter.shape[0]
         )  # model parameters
->>>>>>> 85621cf2
 
         self.__match_attributes(state_name, input_name, parameter_name)
 
@@ -449,10 +424,6 @@
     # xdot = f(x,u,p) <==> rhs = f(x,u,p)
     rhs = [u1 - ka * x1, u1 * u2 / x1 - u1 * x2 / x1 - kb * x2]
 
-<<<<<<< HEAD
-    # %%
-    sys = DynamicModel(states=x, inputs=u, param=param, model_dynamics=rhs)
-=======
     #%%
     sys = DynamicModel(
         state=x,
@@ -464,7 +435,6 @@
         input_name=["Force", "Torque"],
         output=["p"],
     )
->>>>>>> 85621cf2
 
     # numerical evaluation ===================================================
     x_test = [0.1, -0.1]
